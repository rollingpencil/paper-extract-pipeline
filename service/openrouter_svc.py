import os
import time
from dotenv import load_dotenv
from fastapi import HTTPException
from pydantic import BaseModel
from pydantic_ai import Agent, ModelHTTPError, PromptedOutput
from pydantic_ai.models.openai import OpenAIChatModel
from pydantic_ai.providers.openai import OpenAIProvider

load_dotenv()

DATA_EXTRACTION_SYSTEM_PROMPT = "You are a highly skilled data extraction specialist. Your task is to extract datasets, techniques/methods covered as well as models used from research papers. Methods refer to techniques or approaches used in the research, while models refer to specific implementations or algorithms. Datasets refer to collections of data or benchmarks used for training or evaluation."


class ExtractionOutput(BaseModel):
    name: str
    description: str


<<<<<<< HEAD
gpt_oss_model = OpenAIChatModel(
    "openai/gpt-oss-20b:free",
    #"deepseek/deepseek-chat-v3.1:free",
    #"openai/gpt-oss-120b:free",
    provider=OpenRouterProvider(api_key=os.getenv("OPENROUTER_API_KEY")),
=======
llm_model = OpenAIChatModel(
    os.getenv("MODEL_NAME") or "",
    provider=OpenAIProvider(
        base_url=os.getenv("OPENAI_COMPAT_API_ENDPOINT"),
        api_key=os.getenv("OPENAI_COMPAT_API_KEY"),
    ),
>>>>>>> 10e973d2
)

data_extraction_agent = Agent(
    llm_model,
    system_prompt=DATA_EXTRACTION_SYSTEM_PROMPT,
    output_type=PromptedOutput(list[ExtractionOutput]),
)


async def _extract_paper_content(
    prompt: str, error_message: str
) -> list[ExtractionOutput]:
    time_start = time.perf_counter()

    try:
        result = await data_extraction_agent.run(prompt)
    except ModelHTTPError:
        raise HTTPException(status_code=500, detail=error_message)

    time_end = time.perf_counter()
    print(f"Completed in {time_end - time_start:.2f} seconds")
    return result.output


async def extract_paper_dataset(paper_text: str) -> list[ExtractionOutput]:
    print("Extracting datasets")
    prompt = f"Given the following academic paper text:\n\n{paper_text}\n\nExtract datasets and benchmarks used for training or evaluation in the paper."
    return await _extract_paper_content(
        prompt, "Failed to parse extracted datasets as JSON."
    )


async def extract_paper_models(paper_text: str) -> list[ExtractionOutput]:
    print("Extracting models")
    prompt = f"Given the following academic paper text:\n\n{paper_text}\n\nExtract the models referenced, such as language models, rerank models, embed models, models that implements a technique or models used for comparison, in the paper. Exclude methods, benchmarks and framework."
    return await _extract_paper_content(
        prompt, "Failed to parse extracted models as JSON."
    )


async def extract_paper_methods(paper_text: str) -> list[ExtractionOutput]:
    print("Extracting methods")
    prompt = f"Given the following academic paper text:\n\n{paper_text}\n\nExtract the terms of techniques used in the paper. Exclude language models, rerank models, embed models."
    return await _extract_paper_content(
        prompt, "Failed to parse extracted methods as JSON."
    )


async def extract_paper_tasking(paper_text: str) -> list[ExtractionOutput]:
    print("Extracting tasking")
    prompt = f"Given the following academic paper text:\n\n{paper_text}\n\nExtract the tasks/use cases covered in the paper"
    return await _extract_paper_content(
        prompt, "Failed to parse extracted tasking as JSON."
    )<|MERGE_RESOLUTION|>--- conflicted
+++ resolved
@@ -17,20 +17,12 @@
     description: str
 
 
-<<<<<<< HEAD
-gpt_oss_model = OpenAIChatModel(
-    "openai/gpt-oss-20b:free",
-    #"deepseek/deepseek-chat-v3.1:free",
-    #"openai/gpt-oss-120b:free",
-    provider=OpenRouterProvider(api_key=os.getenv("OPENROUTER_API_KEY")),
-=======
 llm_model = OpenAIChatModel(
     os.getenv("MODEL_NAME") or "",
     provider=OpenAIProvider(
         base_url=os.getenv("OPENAI_COMPAT_API_ENDPOINT"),
         api_key=os.getenv("OPENAI_COMPAT_API_KEY"),
     ),
->>>>>>> 10e973d2
 )
 
 data_extraction_agent = Agent(
